#!/usr/bin/env python

from setuptools import setup, Extension, find_packages
from setuptools.command.build_ext import build_ext
from Cython.Build import cythonize
import builtins
import os
import sys
import subprocess

# Function to ensure Numpy is installed before proceeding
def install_numpy_if_needed():
    try:
        import numpy
        print("Numpy is already installed.")
    except ImportError:
        print("Numpy is not installed. Installing now...")
        subprocess.check_call([sys.executable, "-m", "pip", "install", "numpy<2.0"])
        import numpy  # noqa
        print("Numpy has been installed successfully.")

# Ensure Numpy is installed before proceeding
install_numpy_if_needed()
import numpy

# Compatibility layer for Python 2 and 3
try:
    import builtins  # noqa
except ImportError:
    import __builtin__ as builtins  # Python 2 compatibility

# Global flag to prevent premature loading of modules during setup
builtins.__GOFAST_SETUP__ = True

# Determine package version
try:
    import gofast
    VERSION = gofast.__version__
except ImportError:
    VERSION = '0.1.0'

# Package metadata
DISTNAME = "gofast"
DESCRIPTION = "Accelerate Your Machine Learning Workflow"
LONG_DESCRIPTION = open('README.md', 'r', encoding='utf8').read()
MAINTAINER = "Laurent Kouadio"
MAINTAINER_EMAIL = 'etanoyau@gmail.com'
URL = "https://github.com/earthai-tech/gofast"
DOWNLOAD_URL = "https://pypi.org/project/gofast/#files"
LICENSE = "BSD-3-Clause"
PROJECT_URLS = {
    "API Documentation": "https://gofast.readthedocs.io/en/latest/api_references.html",
    "Home page": "https://gofast.readthedocs.io",
    "Bugs tracker": "https://github.com/earthai-tech/gofast/issues",
    "Installation guide": "https://gofast.readthedocs.io/en/latest/installation.html",
    "User guide": "https://gofast.readthedocs.io/en/latest/user_guide.html",
}
KEYWORDS = "machine learning, algorithm, processing"

# Package data specification
PACKAGE_DATA = {
    'gofast': [
        'tools/_openmp_helpers.pxd',
        'geo/espg.npy',
        'etc/*',
        '_gflog.yml',
        'gflogfiles/*.txt',
        'pyx/*.pyx'
    ],
    "": [
        "*.pxd",
        'data/*',
        'examples/*.py',
        'examples/*.txt',
    ]
}

# List of specific files to compile
pyx_files_to_build = [
    'coreutils.py',
    'validator.py',
    'mlutils.py',
    'descriptive.py',
    'mathex.py',
    'optimize.py',
    'cluster_based.py',
    '_cluster_based.py',
    'funcutils.py',
    'baseutils.py',
    'feature_engineering.py'
]

# Helper function to convert .py files to .pyx files if needed
def convert_py_to_pyx(file_path, rename=False):
    pyx_path = file_path.replace('.py', '.pyx')
    with open(file_path, 'r', encoding="utf8") as f_py:
        content = f_py.read()
    with open(pyx_path, 'w', encoding="utf8") as f_pyx:
        f_pyx.write(content)
    if rename:
        os.remove(file_path)
    return pyx_path

# Function to collect .pyx modules
def collect_pyx_modules(package_path, specific_files=None, rename=False):
    pyx_modules = []
    for root, dirs, files in os.walk(package_path):
        if 'tests' in root.split(os.sep):
            continue
        for file in files:
            if specific_files and file not in specific_files:
                continue
            if (
                file.endswith('.py') and not file.startswith('_')
                and file != 'setup.py' and not file.startswith('test')
            ):
                module_path = os.path.join(root, file)
                pyx_path = convert_py_to_pyx(module_path, rename=rename)
                pyx_modules.append(pyx_path)
    return pyx_modules

# Function to collect all .pyx modules from given package paths
def collect_all_pyx_modules(base_package_paths, specific_files=None, rename=False):
    all_pyx_modules = []
    for package_path in base_package_paths:
        all_pyx_modules.extend(collect_pyx_modules(package_path, specific_files,    rename=rename))
    return all_pyx_modules

base_package_paths = [
    'gofast/estimators',
    'gofast/tools',
    'gofast/stats',
    'gofast/transformers',
    'gofast/models',
]

# Collect .pyx modules based on the specific files to build or all files
pyx_modules = collect_all_pyx_modules(base_package_paths, specific_files=pyx_files_to_build)

if not pyx_modules:
    print("No .pyx files found to compile.")
else:
    print("Found .pyx files:", pyx_modules)

# Define extensions for setup
ext_modules = [
    Extension(pyx_module.replace(os.sep, '.').replace('.pyx', ''),
              [pyx_module], include_dirs=[numpy.get_include()])
    for pyx_module in pyx_modules
]

class BuildExt(build_ext):
    def build_extensions(self):
        numpy_includes = numpy.get_include()
        for ext in self.extensions:
            ext.include_dirs.append(numpy_includes)
        build_ext.build_extensions(self)

setup_kwargs = {
    'entry_points': {
        'console_scripts': [
            'gofast=gofast.cli:cli',
            'version=gofast.cli:version',
        ]
    },
    'packages': find_packages(),
    'ext_modules': cythonize(
<<<<<<< HEAD
        ext_modules, compiler_directives={'linetrace': True, 'language_level': "3"}),
    #'include_dirs': [numpy.get_include()],
=======
        ext_modules, compiler_directives={'linetrace': True, 'language_level': "3", 'binding': True, }, annotate=True),
>>>>>>> 9c20fa5f
    'cmdclass': {'build_ext': BuildExt},
    'install_requires': [
        "cython>=0.29.33",
        "scikit-learn>=1.1.2",
        "seaborn>=0.12.0",
        "pandas<2.0.3",
        "pyyaml>=5.0.0",
        "tqdm>=4.64.1",
        "joblib>=1.2.0",
        "threadpoolctl>=3.1.0",
        "matplotlib>=3.5.3",
        "statsmodels>=0.13.1",
        "numpy<2.0",
        "scipy>=1.9.0",
        "h5py>=3.2.0",
        "pytest",
    ],
    'extras_require': {
        "dev": [
            "click",
            "pyproj>=3.3.0",
            "openpyxl>=3.0.3",
            "tensorflow>=2.15.0"
        ]
    },
    'python_requires': '>=3.9'
}

setup(
    name=DISTNAME,
    version=VERSION,
    author=MAINTAINER,
    author_email=MAINTAINER_EMAIL,
    maintainer=MAINTAINER,
    maintainer_email=MAINTAINER_EMAIL,
    description=DESCRIPTION,
    long_description=LONG_DESCRIPTION,
    long_description_content_type="text/markdown",
    url=URL,
    download_url=DOWNLOAD_URL,
    project_urls=PROJECT_URLS,
    license=LICENSE,
    classifiers=[
        "Development Status :: 3 - Alpha",
        "Intended Audience :: Science/Research",
        "Intended Audience :: Developers",
        "Topic :: Software Development",
        "Topic :: Scientific/Engineering",
        "Programming Language :: C",
        "Programming Language :: Python",
        "Programming Language :: Python :: 3.9",
        "Programming Language :: Python :: 3.10",
        "Programming Language :: Python :: 3.11",
        "Programming Language :: Python :: Implementation :: CPython",
        "Operating System :: OS Independent",
        "Operating System :: Microsoft :: Windows",
        "Operating System :: POSIX",
        "Operating System :: Unix",
    ],
    keywords=KEYWORDS,
    zip_safe=True,
    package_data=PACKAGE_DATA,
    **setup_kwargs
)<|MERGE_RESOLUTION|>--- conflicted
+++ resolved
@@ -165,12 +165,7 @@
     },
     'packages': find_packages(),
     'ext_modules': cythonize(
-<<<<<<< HEAD
-        ext_modules, compiler_directives={'linetrace': True, 'language_level': "3"}),
-    #'include_dirs': [numpy.get_include()],
-=======
         ext_modules, compiler_directives={'linetrace': True, 'language_level': "3", 'binding': True, }, annotate=True),
->>>>>>> 9c20fa5f
     'cmdclass': {'build_ext': BuildExt},
     'install_requires': [
         "cython>=0.29.33",
