--- conflicted
+++ resolved
@@ -161,7 +161,6 @@
 
 Do you want to train multiple estimators in parallel(at the same time) ? Don't worry ``gofast`` 
 does it for you and save your results into a binary disk. The ``parallelize_estimators`` 
-<<<<<<< HEAD
 function is built to simplify your task. To understand why ``gofast`` deserves its name, 
 let try to evaluate three estimators (`SVC`, `DecisionTreeClassifier` and `LogisticRegression`)
 on a simple IRIS dataset. Then we compare the time elapsed with naive and the parallelize approach 
@@ -173,11 +172,7 @@
 >>> from sklearn.tree import DecisionTreeClassifier
 >>> from sklearn.linear_model import LogisticRegression
 >>> from gofast.datasets import load_iris
-=======
-function is built to simplify your task. Here is an example:
-```python
->>> from gofast.datasets import load_iris 
->>>>>>> 9aaac88b
+
 >>> from gofast.models.optimize import parallelize_estimators 
 >>> from gofast.tools.validator import get_estimator_name
 >>> # load the dataset 
